---
- name: Add the iRule contained in the static file bodgeit-rewrite.tcl to the LTM module
  bigip_irule:
    name: "Bodgeit_Rewrite"
    user: "{{ username }}"
    password: "{{ password }}"
    server: "{{ inventory_hostname }}"
    module: "ltm"
    content: "{{ lookup('file', 'irules/bodgeit-rewrite.tcl') }}"
    validate_certs: "false"
<<<<<<< HEAD
    state: "{{ state }}"
  delegate_to: localhost
=======
    state: "present"
  delegate_to: localhost
...
>>>>>>> 6a27e5f6
<|MERGE_RESOLUTION|>--- conflicted
+++ resolved
@@ -8,11 +8,6 @@
     module: "ltm"
     content: "{{ lookup('file', 'irules/bodgeit-rewrite.tcl') }}"
     validate_certs: "false"
-<<<<<<< HEAD
     state: "{{ state }}"
   delegate_to: localhost
-=======
-    state: "present"
-  delegate_to: localhost
-...
->>>>>>> 6a27e5f6
+...