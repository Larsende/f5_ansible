--- conflicted
+++ resolved
@@ -17,11 +17,7 @@
     all_rules:
       - "{{ item[7] }}"
     validate_certs: "false"
-<<<<<<< HEAD
     state: "{{ state }}"
-=======
-    state: "present"
->>>>>>> 6a27e5f6
   delegate_to: localhost
   with_nested:
     - "{{ description | default(['foo-vip']) }}"
